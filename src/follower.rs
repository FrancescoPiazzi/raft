--- conflicted
+++ resolved
@@ -141,23 +141,10 @@
 
         handle_append_entries_client_request(&mut peers, leader_id, request.clone());
 
-<<<<<<< HEAD
-        let dummy_message = messages::append_entries::AppendEntriesReply{
-            term: 0,
-            success: false,
-            from: 0,
-            last_log_index: 0,
-        };
-        let _ = leader_ref_according_to_follower.try_send(dummy_message.into());
-        let received_message = leader_rx.try_next();
-        assert!(received_message.is_ok() && received_message.unwrap().is_some(), 
-            "follower indicated the wrong leader");
-=======
         let response = client_chan.1.recv().await.unwrap();
         let error = response.0.unwrap_err();
         let received_leader_ref = error.unwrap();
         assert!(received_leader_ref == leader_ref);
->>>>>>> 2894a190
     }
 
     #[tokio::test]
