use crate::common_message_handling::{handle_append_entries_request, handle_vote_request, RaftState};
use crate::common_state::CommonState;
use crate::messages::append_entries::AppendEntriesRequest;
use crate::messages::request_vote::{RequestVoteReply, RequestVoteRequest};
use crate::messages::*;
use crate::state_machine::StateMachine;
use crate::types::AppendEntriesClientResponse;
use actum::actor_bounds::Recv;
use actum::actor_ref::ActorRef;
use actum::prelude::ActorBounds;
use either::Either;
use rand::{thread_rng, Rng};
use std::collections::BTreeMap;
use std::ops::Range;
use std::time::{Duration, Instant};
use tokio::time::{sleep, timeout};

pub enum ElectionResult<SMin> {
    Won,
    LostDueToHigherTerm(Either<AppendEntriesRequest<SMin>, RequestVoteRequest>),
    LostDueTooManyNegativeVotes,
}

pub enum CandidateResult {
    ElectionWon,
    ElectionLost,
    Stopped,
    NoMoreSenders,
}

/// Behavior of the Raft server in candidate state.
<<<<<<< HEAD
///
/// Returns `true` if the candidate won the election, `false` otherwise.
=======
>>>>>>> b4fe3d0a
pub async fn candidate_behavior<AB, SM, SMin, SMout>(
    cell: &mut AB,
    me: u32,
    common_state: &mut CommonState<SM, SMin, SMout>,
    peers: &mut BTreeMap<u32, ActorRef<RaftMessage<SMin, SMout>>>,
    election_timeout: Range<Duration>,
) -> CandidateResult
where
    AB: ActorBounds<RaftMessage<SMin, SMout>>,
    SM: StateMachine<SMin, SMout> + Send,
    SMin: Clone + Send + 'static,
    SMout: Send + 'static,
{
    common_state.voted_for = Some(me);

    let mut votes_from_others = BTreeMap::<u32, bool>::new();

    loop {
        tracing::debug!("starting a new election");

        common_state.current_term += 1;

        votes_from_others.clear();

        let mut remaining_time_to_wait = thread_rng().gen_range(election_timeout.clone());
        let last_applied = common_state.last_applied;

        let request = RequestVoteRequest {
            term: common_state.current_term,
            candidate_id: me,
            last_log_index: last_applied as u64,
            last_log_term: common_state.log.get_last_log_term(),
        };

        for peer in peers.values_mut() {
            let _ = peer.try_send(request.clone().into());
        }

        'current_election: loop {
            let start_time = Instant::now();

<<<<<<< HEAD
            let Ok(message) = timeout(remaining_time_to_wait, cell.recv()).await else {
                tracing::trace!("election timeout");
                break 'current_election;
            };
            let Some(message) = message.message() else {
                return Err(());
            };

            tracing::trace!(message = ?message);

            match message {
                RaftMessage::RequestVoteReply(reply) => {
                    let result = handle_request_vote_reply(common_state, peers, &mut votes_from_others, reply);
                    match result {
                        HandleRequestVoteReplyResult::Ongoing => {}
                        HandleRequestVoteReplyResult::Won => return Ok(true),
                        HandleRequestVoteReplyResult::Lost => return Ok(false),
                    }
                }
                RaftMessage::AppendEntriesRequest(request) => {
                    let step_down =
                        handle_append_entries_request(me, common_state, peers, RaftState::Candidate, request);
                    if step_down {
                        return Ok(false);
=======
            match timeout(remaining_time_to_wait, cell.recv()).await {
                Ok(message) => match message {
                    Recv::Message(message) => {
                        tracing::trace!(message = ?message);

                        match message {
                            RaftMessage::RequestVoteReply(reply) => {
                                let result =
                                    handle_request_vote_reply(common_state, peers, &mut votes_from_others, reply);
                                match result {
                                    HandleRequestVoteReplyResult::Ongoing => {}
                                    HandleRequestVoteReplyResult::Won => return CandidateResult::ElectionWon,
                                    HandleRequestVoteReplyResult::Lost => return CandidateResult::ElectionLost,
                                }
                            }
                            RaftMessage::AppendEntriesRequest(request) => {
                                let step_down = handle_append_entries_request(
                                    me,
                                    common_state,
                                    peers,
                                    RaftState::Candidate,
                                    request,
                                );
                                if step_down {
                                    return CandidateResult::ElectionLost;
                                }
                            }
                            RaftMessage::RequestVoteRequest(request) => {
                                let step_down = handle_vote_request(me, common_state, peers, request);
                                if step_down {
                                    return CandidateResult::ElectionLost;
                                }
                            }
                            RaftMessage::AppendEntriesClientRequest(request) => {
                                let response = AppendEntriesClientResponse(Err(None));
                                let _ = request.reply_to.try_send(response);
                            }
                            _ => {
                                tracing::trace!(unhandled = ?message);
                            }
                        }

                        if let Some(new_remaining_time_to_wait) =
                            remaining_time_to_wait.checked_sub(start_time.elapsed())
                        {
                            remaining_time_to_wait = new_remaining_time_to_wait;
                        } else {
                            tracing::trace!("election timeout");
                            break 'current_election;
                        }
                    }
                    Recv::Stopped(Some(message)) => {
                        tracing::trace!(unhandled = ?message);
                        while let Recv::Stopped(Some(message)) = cell.recv().await {
                            tracing::trace!(unhandled = ?message);
                        }
                        return CandidateResult::Stopped;
>>>>>>> b4fe3d0a
                    }
                    Recv::Stopped(None) => return CandidateResult::Stopped,
                    Recv::NoMoreSenders => return CandidateResult::NoMoreSenders,
                },
                Err(_) => {
                    tracing::trace!("election timeout");
                    break 'current_election;
                }
            }
        }

        // if no winner is declared by the end of the election, wait a random time to prevent split votes
        // from repeating forever
        let time_to_wait_before_new_election = thread_rng().gen_range(election_timeout.clone());
        sleep(time_to_wait_before_new_election).await;
    }
}

enum HandleRequestVoteReplyResult {
    Ongoing,
    Won,
    Lost,
}

#[tracing::instrument(level = "trace", skip_all)]
fn handle_request_vote_reply<SM, SMin, SMout>(
    common_state: &mut CommonState<SM, SMin, SMout>,
    peers: &mut BTreeMap<u32, ActorRef<RaftMessage<SMin, SMout>>>,
    votes_from_others: &mut BTreeMap<u32, bool>,
    reply: RequestVoteReply,
) -> HandleRequestVoteReplyResult
where
    SM: StateMachine<SMin, SMout> + Send,
    SMin: Clone + Send + 'static,
    SMout: Send + 'static,
{
    // formal specifications:310, don't count votes with terms different than the current
    if reply.term != common_state.current_term {
        return HandleRequestVoteReplyResult::Ongoing;
    }

    if votes_from_others.contains_key(&reply.from) {
        tracing::error!("Candidate {} voted for me twice", reply.from);
        return HandleRequestVoteReplyResult::Ongoing;
    }

    votes_from_others.insert(reply.from, reply.vote_granted);
    let n_granted_votes_including_self = votes_from_others.values().filter(|granted| **granted).count() + 1;
    let n_votes_against = votes_from_others.values().filter(|granted| !**granted).count();

    #[allow(clippy::int_plus_one)]
    if n_granted_votes_including_self >= peers.len() / 2 + 1 {
        HandleRequestVoteReplyResult::Won
    } else if n_votes_against >= peers.len() / 2 + 1 {
        // no need to process this message further since it was a RequestVoteReply, so I don't return it
        tracing::trace!("too many votes against, election lost");
        HandleRequestVoteReplyResult::Lost
    } else {
        HandleRequestVoteReplyResult::Ongoing
    }
}<|MERGE_RESOLUTION|>--- conflicted
+++ resolved
@@ -29,11 +29,6 @@
 }
 
 /// Behavior of the Raft server in candidate state.
-<<<<<<< HEAD
-///
-/// Returns `true` if the candidate won the election, `false` otherwise.
-=======
->>>>>>> b4fe3d0a
 pub async fn candidate_behavior<AB, SM, SMin, SMout>(
     cell: &mut AB,
     me: u32,
@@ -75,32 +70,6 @@
         'current_election: loop {
             let start_time = Instant::now();
 
-<<<<<<< HEAD
-            let Ok(message) = timeout(remaining_time_to_wait, cell.recv()).await else {
-                tracing::trace!("election timeout");
-                break 'current_election;
-            };
-            let Some(message) = message.message() else {
-                return Err(());
-            };
-
-            tracing::trace!(message = ?message);
-
-            match message {
-                RaftMessage::RequestVoteReply(reply) => {
-                    let result = handle_request_vote_reply(common_state, peers, &mut votes_from_others, reply);
-                    match result {
-                        HandleRequestVoteReplyResult::Ongoing => {}
-                        HandleRequestVoteReplyResult::Won => return Ok(true),
-                        HandleRequestVoteReplyResult::Lost => return Ok(false),
-                    }
-                }
-                RaftMessage::AppendEntriesRequest(request) => {
-                    let step_down =
-                        handle_append_entries_request(me, common_state, peers, RaftState::Candidate, request);
-                    if step_down {
-                        return Ok(false);
-=======
             match timeout(remaining_time_to_wait, cell.recv()).await {
                 Ok(message) => match message {
                     Recv::Message(message) => {
@@ -158,7 +127,6 @@
                             tracing::trace!(unhandled = ?message);
                         }
                         return CandidateResult::Stopped;
->>>>>>> b4fe3d0a
                     }
                     Recv::Stopped(None) => return CandidateResult::Stopped,
                     Recv::NoMoreSenders => return CandidateResult::NoMoreSenders,
